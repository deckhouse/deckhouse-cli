/*
Copyright 2025 Flant JSC

Licensed under the Apache License, Version 2.0 (the "License");
you may not use this file except in compliance with the License.
You may obtain a copy of the License at

    http://www.apache.org/licenses/LICENSE-2.0

Unless required by applicable law or agreed to in writing, software
distributed under the License is distributed on an "AS IS" BASIS,
WITHOUT WARRANTIES OR CONDITIONS OF ANY KIND, either express or implied.
See the License for the specific language governing permissions and
limitations under the License.
*/

package pull

import (
	"context"
	"crypto/md5"
	"errors"
	"fmt"
	"log/slog"
	"os"
	"path"
	"path/filepath"
	"time"

	"github.com/Masterminds/semver/v3"
	"github.com/google/go-containerregistry/pkg/authn"
	"github.com/hashicorp/go-multierror"
	"github.com/samber/lo"
	"github.com/samber/lo/parallel"
	"github.com/spf13/cobra"

	"github.com/deckhouse/deckhouse-cli/internal/mirror/gostsums"
	"github.com/deckhouse/deckhouse-cli/internal/mirror/operations"
	"github.com/deckhouse/deckhouse-cli/internal/mirror/releases"
	"github.com/deckhouse/deckhouse-cli/internal/version"
	"github.com/deckhouse/deckhouse-cli/pkg/libmirror/modules"
	"github.com/deckhouse/deckhouse-cli/pkg/libmirror/operations/params"
	"github.com/deckhouse/deckhouse-cli/pkg/libmirror/util/log"
	"github.com/deckhouse/deckhouse-cli/pkg/libmirror/validation"
)

var ErrPullFailed = errors.New("pull failed, see the log for details")

// CLI Parameters
var (
	TempDir string

	Insecure      bool
	TLSSkipVerify bool
	ForcePull     bool

	ImagesBundlePath        string
	ImagesBundleChunkSizeGB int64

	sinceVersionString string
	SinceVersion       *semver.Version

	DeckhouseTag string

	ModulesPathSuffix string
	ModulesWhitelist  []string
	ModulesBlacklist  []string

	SourceRegistryRepo     = enterpriseEditionRepo // Fallback to EE if nothing was given as source.
	SourceRegistryLogin    string
	SourceRegistryPassword string
	DeckhouseLicenseToken  string

	DoGOSTDigest bool
	NoPullResume bool

	NoPlatform      bool
	NoSecurityDB    bool
	NoModules       bool
	OnlyExtraImages bool
)

const pullLong = `Download Deckhouse Kubernetes Platform distribution to the local filesystem.
		
This command downloads the Deckhouse Kubernetes Platform distribution bundle 
containing specific platform releases and it's modules, 
to be pushed into the air-gapped container registry at a later time.

For more information on how to use it, consult the docs at 
https://deckhouse.io/products/kubernetes-platform/documentation/v1/deckhouse-faq.html#manually-uploading-images-to-an-air-gapped-registry

Additional configuration options for the d8 mirror family of commands are available as environment variables:

 * $SSL_CERT_FILE           — Path to the SSL certificate. If the variable is set, system certificates are not used;
 * $SSL_CERT_DIR            — List of directories to search for SSL certificate files, separated by a colon.
                              If set, system certificates are not used. More info at https://docs.openssl.org/1.0.2/man1/c_rehash/;
 * $HTTP_PROXY/$HTTPS_PROXY — URL of the proxy server for HTTP(S) requests to hosts that are not listed in the $NO_PROXY;
 * $NO_PROXY                — Comma-separated list of hosts to exclude from proxying.
                              Supported value formats include IP's', CIDR notations (1.2.3.4/8), domains, and asterisk sign (*).
                              The IP addresses and domain names can also include a literal port number (1.2.3.4:80).
                              The domain name matches that name and all the subdomains.
                              The domain name with a leading . matches subdomains only.
                              For example, foo.com matches foo.com and bar.foo.com; .y.com matches x.y.com but does not match y.com.
                              A single asterisk * indicates that no proxying should be done;

LICENSE NOTE:
The d8 mirror functionality is exclusively available to users holding a 
valid license for any commercial version of the Deckhouse Kubernetes Platform.

© Flant JSC 2025`

func NewCommand() *cobra.Command {
	pullCmd := &cobra.Command{
		Use:           "pull <images-bundle-path>",
		Short:         "Copy Deckhouse Kubernetes Platform distribution to the local filesystem",
		Long:          pullLong,
		ValidArgs:     []string{"images-bundle-path"},
		SilenceErrors: true,
		SilenceUsage:  true,
		PreRunE:       parseAndValidateParameters,
		RunE:          pull,
	}

	addFlags(pullCmd.Flags())
	return pullCmd
}

func pull(cmd *cobra.Command, _ []string) error {
	puller := NewPuller(cmd)
	puller.logger.InfoF("d8 version: %s", version.Version)
	if err := puller.Execute(); err != nil {
		return ErrPullFailed
	}
	return nil
}

func setupLogger() *log.SLogger {
	logLevel := slog.LevelInfo
	if log.DebugLogLevel() >= 3 {
		logLevel = slog.LevelDebug
	}
	return log.NewSLogger(logLevel)
}

func findTagsToMirror(pullParams *params.PullParams, logger *log.SLogger) ([]string, error) {
	if pullParams.DeckhouseTag != "" {
		logger.InfoF("Skipped releases lookup as tag %q is specifically requested with --deckhouse-tag", pullParams.DeckhouseTag)
		return []string{pullParams.DeckhouseTag}, nil
	}

	versionsToMirror, err := versionsToMirrorFunc(pullParams)
	if err != nil {
		return nil, fmt.Errorf("Find versions to mirror: %w", err)
	}
	logger.InfoF("Deckhouse releases to pull: %+v", versionsToMirror)

	return lo.Map(versionsToMirror, func(v semver.Version, index int) string {
		return "v" + v.String()
	}), nil
}

func buildPullParams(logger params.Logger) *params.PullParams {
	mirrorCtx := &params.PullParams{
		BaseParams: params.BaseParams{
			Logger:                logger,
			Insecure:              Insecure,
			SkipTLSVerification:   TLSSkipVerify,
			DeckhouseRegistryRepo: SourceRegistryRepo,
			ModulesPathSuffix:     ModulesPathSuffix,
			RegistryAuth:          getSourceRegistryAuthProvider(),
			BundleDir:             ImagesBundlePath,
			WorkingDir: filepath.Join(
				TempDir,
				"mirror",
				"pull",
				fmt.Sprintf("%x", md5.Sum([]byte(SourceRegistryRepo))),
			),
		},

		BundleChunkSize: ImagesBundleChunkSizeGB * 1000 * 1000 * 1000,

		DoGOSTDigests:         DoGOSTDigest,
		SkipPlatform:          NoPlatform,
		SkipSecurityDatabases: NoSecurityDB,
		SkipModules:           NoModules,
		OnlyExtraImages:       OnlyExtraImages,
		DeckhouseTag:          DeckhouseTag,
		SinceVersion:          SinceVersion,
	}
	return mirrorCtx
}

func getSourceRegistryAuthProvider() authn.Authenticator {
	if SourceRegistryLogin != "" {
		return authn.FromConfig(authn.AuthConfig{
			Username: SourceRegistryLogin,
			Password: SourceRegistryPassword,
		})
	}

	if DeckhouseLicenseToken != "" {
		return authn.FromConfig(authn.AuthConfig{
			Username: "license-token",
			Password: DeckhouseLicenseToken,
		})
	}

	return authn.Anonymous
}

func lastPullWasTooLongAgoToRetry(pullParams *params.PullParams) bool {
	s, err := os.Lstat(pullParams.WorkingDir)
	if err != nil {
		return false
	}

	return time.Since(s.ModTime()) > 24*time.Hour
}

// versionsToMirrorFunc allows mocking releases.VersionsToMirror in tests
var versionsToMirrorFunc = releases.VersionsToMirror

// Puller encapsulates the logic for pulling Deckhouse components
type Puller struct {
	cmd             *cobra.Command
	logger          *log.SLogger
	params          *params.PullParams
	accessValidator *validation.RemoteRegistryAccessValidator
	validationOpts  []validation.Option
}

// NewPuller creates a new Puller instance
func NewPuller(cmd *cobra.Command) *Puller {
	logger := setupLogger()
	pullParams := buildPullParams(logger)

	return &Puller{
		cmd:             cmd,
		logger:          logger,
		params:          pullParams,
		accessValidator: validation.NewRemoteRegistryAccessValidator(),
		validationOpts: []validation.Option{
			validation.UseAuthProvider(pullParams.RegistryAuth),
			validation.WithInsecure(pullParams.Insecure),
			validation.WithTLSVerificationSkip(pullParams.SkipTLSVerification),
		},
	}
}
func (p *Puller) Execute() error {
<<<<<<< HEAD
	// Ensure temporary directory is cleaned up even if an error occurs
	defer p.finalCleanup()

=======
>>>>>>> 4bdd3536
	if err := p.cleanupWorkingDirectory(); err != nil {
		return err
	}

	if err := p.pullPlatform(); err != nil {
		return err
	}

	if err := p.pullSecurityDatabases(); err != nil {
		return err
	}

	if err := p.pullModules(); err != nil {
		return err
	}

	if err := p.computeGOSTDigests(); err != nil {
		return err
	}

<<<<<<< HEAD
	return nil
=======
	return p.finalCleanup()
>>>>>>> 4bdd3536
}

// cleanupWorkingDirectory handles cleanup of the working directory if needed
func (p *Puller) cleanupWorkingDirectory() error {
	if NoPullResume || lastPullWasTooLongAgoToRetry(p.params) {
		if err := os.RemoveAll(p.params.WorkingDir); err != nil {
			return fmt.Errorf("Cleanup last unfinished pull data: %w", err)
		}
	}
	return nil
}

// pullPlatform pulls the Deckhouse platform components
func (p *Puller) pullPlatform() error {
	if p.params.SkipPlatform {
		return nil
	}

	return p.logger.Process("Pull Deckhouse Kubernetes Platform", func() error {
		if err := p.validatePlatformAccess(); err != nil {
			return err
		}

		tagsToMirror, err := findTagsToMirror(p.params, p.logger)
		if err != nil {
			return fmt.Errorf("Find tags to mirror: %w", err)
		}

		if err = operations.PullDeckhousePlatform(p.params, tagsToMirror); err != nil {
			return err
		}
		return nil
	})
}

// validatePlatformAccess validates access to the platform registry
func (p *Puller) validatePlatformAccess() error {
	targetTag := "stable"
	if p.params.DeckhouseTag != "" {
		targetTag = p.params.DeckhouseTag
	}
	imageRef := p.params.DeckhouseRegistryRepo + ":" + targetTag

	ctx, cancel := context.WithTimeout(p.cmd.Context(), 15*time.Second)
	defer cancel()

	if err := p.accessValidator.ValidateReadAccessForImage(ctx, imageRef, p.validationOpts...); err != nil {
		return fmt.Errorf("Source registry is not accessible: %w", err)
	}
	return nil
}

// pullSecurityDatabases pulls the security databases
func (p *Puller) pullSecurityDatabases() error {
	if p.params.SkipSecurityDatabases {
		return nil
	}

	return p.logger.Process("Pull Security Databases", func() error {
		ctx, cancel := context.WithTimeout(p.cmd.Context(), 15*time.Second)
		defer cancel()

		imageRef := p.params.DeckhouseRegistryRepo + "/security/trivy-db:2"
		err := p.accessValidator.ValidateReadAccessForImage(ctx, imageRef, p.validationOpts...)
		switch {
		case errors.Is(err, validation.ErrImageUnavailable):
			p.logger.WarnF("Skipping pull of security databases: %v", err)
			return nil
		case err != nil:
			return fmt.Errorf("Source registry is not accessible: %w", err)
		}

		if err := operations.PullSecurityDatabases(p.params); err != nil {
			return err
		}
		return nil
	})
}

// pullModules pulls the Deckhouse modules
func (p *Puller) pullModules() error {
	if p.params.SkipModules && !p.params.OnlyExtraImages {
		return nil
	}

	processName := "Pull Modules"
	if p.params.OnlyExtraImages {
		processName = "Pull Extra Images"
	}

	return p.logger.Process(processName, func() error {
		if err := p.validateModulesAccess(); err != nil {
			return err
		}

		filter, err := p.createModuleFilter()
		if err != nil {
			return err
		}

		return operations.PullModules(p.params, filter)
	})
}

// validateModulesAccess validates access to the modules registry
func (p *Puller) validateModulesAccess() error {
	modulesRepo := path.Join(p.params.DeckhouseRegistryRepo, p.params.ModulesPathSuffix)
	ctx, cancel := context.WithTimeout(p.cmd.Context(), 15*time.Second)
	defer cancel()

	if err := p.accessValidator.ValidateListAccessForRepo(ctx, modulesRepo, p.validationOpts...); err != nil {
		return fmt.Errorf("Source registry is not accessible: %w", err)
	}
	return nil
}

// createModuleFilter creates the appropriate module filter based on whitelist/blacklist
func (p *Puller) createModuleFilter() (*modules.Filter, error) {
	filterExpressions := ModulesBlacklist
	filterType := modules.FilterTypeBlacklist
	if ModulesWhitelist != nil {
		filterExpressions = ModulesWhitelist
		filterType = modules.FilterTypeWhitelist
	}

	filter, err := modules.NewFilter(filterExpressions, filterType)
	if err != nil {
		return nil, fmt.Errorf("Prepare module filter: %w", err)
	}
	return filter, nil
}

// computeGOSTDigests computes GOST digests for the bundle if enabled
func (p *Puller) computeGOSTDigests() error {
	if !DoGOSTDigest {
		return nil
	}

	return p.logger.Process("Compute GOST digests for bundle", func() error {
		bundleDirContents, err := os.ReadDir(p.params.BundleDir)
		if err != nil {
			return fmt.Errorf("Read Deckhouse Kubernetes Platform distribution bundle: %w", err)
		}

		bundlePackages := lo.Filter(bundleDirContents, func(item os.DirEntry, _ int) bool {
			ext := filepath.Ext(item.Name())
			return ext == ".tar" || ext == ".chunk"
		})

		merr := &multierror.Error{}
		parallel.ForEach(bundlePackages, func(bundlePackage os.DirEntry, _ int) {
			file, err := os.Open(filepath.Join(p.params.BundleDir, bundlePackage.Name()))
			if err != nil {
				merr = multierror.Append(merr, fmt.Errorf("Read Deckhouse Kubernetes Platform distribution bundle: %w", err))
			}

			digest, err := gostsums.CalculateBlobGostDigest(file)
			if err != nil {
				merr = multierror.Append(merr, fmt.Errorf("Calculate digest: %w", err))
			}

			if err = os.WriteFile(
				filepath.Join(p.params.BundleDir, bundlePackage.Name())+".gostsum",
				[]byte(digest),
				0o644,
			); err != nil {
				merr = multierror.Append(merr, fmt.Errorf("Could not write digest to .gostsum file: %w", err))
			}
		})
		return merr.ErrorOrNil()
	})
}

// finalCleanup performs final cleanup of temporary directories
func (p *Puller) finalCleanup() error {
	if err := os.RemoveAll(TempDir); err != nil {
		return err
	}
	return nil
}<|MERGE_RESOLUTION|>--- conflicted
+++ resolved
@@ -247,12 +247,9 @@
 	}
 }
 func (p *Puller) Execute() error {
-<<<<<<< HEAD
 	// Ensure temporary directory is cleaned up even if an error occurs
 	defer p.finalCleanup()
 
-=======
->>>>>>> 4bdd3536
 	if err := p.cleanupWorkingDirectory(); err != nil {
 		return err
 	}
@@ -273,11 +270,7 @@
 		return err
 	}
 
-<<<<<<< HEAD
-	return nil
-=======
-	return p.finalCleanup()
->>>>>>> 4bdd3536
+	return nil
 }
 
 // cleanupWorkingDirectory handles cleanup of the working directory if needed
