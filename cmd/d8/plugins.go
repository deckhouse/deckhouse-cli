--- conflicted
+++ resolved
@@ -82,17 +82,9 @@
 		Logger:        r.logger.Named("registry-client"),
 	})
 
-<<<<<<< HEAD
 	// Build scoped client using dynamic path based on registry
 	pluginPath := getPluginRegistryPath(registryHost, r.logger)
 	r.pluginRegistryClient = buildScopedClient(baseClient, pluginPath)
-=======
-	// Build scoped client using chained WithScope calls
-	// Example: registry.deckhouse.io -> deckhouse -> ee -> modules
-	r.pluginRegistryClient = baseClient.
-		WithScope("deckhouse").
-		WithScope("ee")
->>>>>>> 4bdd3536
 
 	r.logger.Debug("Creating plugin service with scoped client",
 		slog.String("scope_path", strings.Join(pluginPath, "/")))
