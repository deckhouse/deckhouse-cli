/*
Copyright 2025 Flant JSC

Licensed under the Apache License, Version 2.0 (the "License");
you may not use this file except in compliance with the License.
You may obtain a copy of the License at

	http://www.apache.org/licenses/LICENSE-2.0

Unless required by applicable law or agreed to in writing, software
distributed under the License is distributed on an "AS IS" BASIS,
WITHOUT WARRANTIES OR CONDITIONS OF ANY KIND, either express or implied.
See the License for the specific language governing permissions and
limitations under the License.
*/

package plugins

import (
	"context"
	"fmt"
	"log/slog"

	"github.com/spf13/cobra"

	dkplog "github.com/deckhouse/deckhouse/pkg/log"

	"github.com/deckhouse/deckhouse-cli/cmd/d8/flags"
	"github.com/deckhouse/deckhouse-cli/pkg/registry/service"
)

type PluginsCommand struct {
<<<<<<< HEAD
	getPluginService func() *plugins.PluginService
	log              *dkplog.Logger
=======
	service *service.PluginService
	log     *dkplog.Logger
>>>>>>> 4bdd3536
}

// pluginDisplayInfo holds all information needed to display a plugin
type pluginDisplayInfo struct {
	Name        string
	Version     string
	Description string
	IsInstalled bool
	HasError    bool
}

// pluginsListData holds all data for the list command
type pluginsListData struct {
	Installed        []pluginDisplayInfo
	Available        []pluginDisplayInfo
	RegistryError    error
	TotalInstalled   int
	TotalAvailable   int
	AvailableSuccess int
	AvailableFailed  int
}

<<<<<<< HEAD
func NewPluginsCommand(getPluginService func() *plugins.PluginService, logger *dkplog.Logger) *cobra.Command {
=======
func NewPluginsCommand(service *service.PluginService, logger *dkplog.Logger) *cobra.Command {
>>>>>>> 4bdd3536
	pc := &PluginsCommand{
		getPluginService: getPluginService,
		log:              logger,
	}

	cmd := &cobra.Command{
		Use:    "plugins",
		Short:  "Manage Deckhouse CLI plugins",
		Hidden: true,
	}

	cmd.AddCommand(pc.pluginsListCommand())
	cmd.AddCommand(pc.pluginsContractCommand())
	cmd.AddCommand(pc.pluginsInstallCommand())
	cmd.AddCommand(pc.pluginsUpdateCommand())
	cmd.AddCommand(pc.pluginsRemoveCommand())

	flags.AddFlags(cmd.PersistentFlags())

	return cmd
}

func (pc *PluginsCommand) pluginsListCommand() *cobra.Command {
	var showInstalledOnly bool
	var showAvailableOnly bool

	cmd := &cobra.Command{
		Use:   "list",
		Short: "List Deckhouse CLI plugins",
		Long:  "Display detailed information about installed plugins and available plugins from the registry",
		RunE: func(cmd *cobra.Command, args []string) error {
			ctx := cmd.Context()

			// Prepare all data before printing
			data := pc.preparePluginsListData(ctx, showInstalledOnly, showAvailableOnly)

			// Print all prepared data
			pc.printPluginsList(data, showInstalledOnly, showAvailableOnly)

			return nil
		},
	}

	cmd.Flags().BoolVar(&showInstalledOnly, "installed", false, "Show only installed plugins")
	cmd.Flags().BoolVar(&showAvailableOnly, "available", false, "Show only available plugins from registry")

	return cmd
}

// preparePluginsListData fetches and prepares all data needed for display
func (pc *PluginsCommand) preparePluginsListData(ctx context.Context, showInstalledOnly, showAvailableOnly bool) *pluginsListData {
	data := &pluginsListData{
		Installed: []pluginDisplayInfo{},
		Available: []pluginDisplayInfo{},
	}

	// Fetch installed plugins if needed
	if !showAvailableOnly {
		data.Installed = pc.fetchInstalledPlugins()
		data.TotalInstalled = len(data.Installed)
	}

	// Fetch available plugins from registry if needed
	if !showInstalledOnly {
		data.Available, data.RegistryError = pc.fetchAvailablePlugins(ctx)
		data.TotalAvailable = len(data.Available)

		// Count successful and failed plugins
		for _, plugin := range data.Available {
			if plugin.HasError {
				data.AvailableFailed++
			} else {
				data.AvailableSuccess++
			}
		}
	}

	return data
}

// fetchInstalledPlugins retrieves installed plugins from filesystem
func (pc *PluginsCommand) fetchInstalledPlugins() []pluginDisplayInfo {
	// TODO: Implement listing installed plugins from filesystem
	return []pluginDisplayInfo{
		{
			Name:        "example-plugin",
			Version:     "v1.0.0",
			Description: "Example installed plugin",
			IsInstalled: true,
			HasError:    false,
		},
		{
			Name:        "another-plugin",
			Version:     "v2.1.3",
			Description: "Another installed plugin",
			IsInstalled: true,
			HasError:    false,
		},
	}
}

// fetchAvailablePlugins retrieves and prepares available plugins from registry
func (pc *PluginsCommand) fetchAvailablePlugins(ctx context.Context) ([]pluginDisplayInfo, error) {
	pluginNames, err := pc.getPluginService().ListPlugins(ctx)
	if err != nil {
		pc.log.Warn("Failed to list plugins", slog.String("error", err.Error()))
		return nil, fmt.Errorf("failed to list plugins: %w", err)
	}

	if len(pluginNames) == 0 {
		return []pluginDisplayInfo{}, nil
	}

	plugins := make([]pluginDisplayInfo, 0, len(pluginNames))

	// Fetch contract for each plugin to get version and description
	for _, pluginName := range pluginNames {
		plugin := pluginDisplayInfo{
			Name:        pluginName,
			IsInstalled: false,
		}

		// Get the latest version contract
		contract, err := pc.getPluginService().GetPluginContract(ctx, pluginName, "latest")
		if err != nil {
			// Log the error for debugging
			pc.log.Warn("Failed to get plugin contract",
				slog.String("plugin", pluginName),
				slog.String("tag", "latest"),
				slog.String("error", err.Error()))

			// Show ERROR in version column and error description in description column
			plugin.Version = "ERROR"
			plugin.Description = "failed to get plugin contract"
			plugin.HasError = true
		} else {
			plugin.Version = contract.Version
			plugin.Description = contract.Description
			plugin.HasError = false

			// Truncate description if too long
			if len(plugin.Description) > 40 {
				plugin.Description = plugin.Description[:37] + "..."
			}
		}

		plugins = append(plugins, plugin)
	}

	return plugins, nil
}

// printPluginsList prints all prepared data
func (pc *PluginsCommand) printPluginsList(data *pluginsListData, showInstalledOnly, showAvailableOnly bool) {
	// Print installed plugins section
	if !showAvailableOnly {
		pc.printInstalledSection(data)
	}

	// Print available plugins section
	if !showInstalledOnly {
		pc.printAvailableSection(data)
	}
}

// printInstalledSection prints the installed plugins section
func (pc *PluginsCommand) printInstalledSection(data *pluginsListData) {
	fmt.Println("Installed Plugins:")
	fmt.Println("-------------------------------------------")
	fmt.Printf("%-20s %-15s %-40s\n", "NAME", "VERSION", "DESCRIPTION")
	fmt.Println("-------------------------------------------")

	if len(data.Installed) == 0 {
		fmt.Println("No plugins installed")
	} else {
		for _, plugin := range data.Installed {
			fmt.Printf("%-20s %-15s %-40s\n", plugin.Name, plugin.Version, plugin.Description)
		}
	}

	fmt.Println()
	fmt.Printf("Total: %d plugin(s) installed\n", data.TotalInstalled)
	fmt.Println()
}

// printAvailableSection prints the available plugins section
func (pc *PluginsCommand) printAvailableSection(data *pluginsListData) {
	fmt.Println("Available Plugins in Registry:")
	fmt.Println("-------------------------------------------")

	// Handle registry error
	if data.RegistryError != nil {
		fmt.Println()
		fmt.Println("⚠ Unable to connect to plugin registry")
		fmt.Println()
		fmt.Println("The registry may not be accessible or catalog listing may be disabled.")
		fmt.Println("You can still use specific plugins if you know their names:")
		fmt.Println("  - Use 'plugins contract <name>' to view plugin details")
		fmt.Println("  - Use 'plugins install <name>' to install a plugin")
		return
	}

	// Handle empty registry
	if len(data.Available) == 0 {
		fmt.Println("No plugins found in registry")
		return
	}

	// Print plugins table
	fmt.Printf("%-20s %-15s %-40s\n", "NAME", "VERSION", "DESCRIPTION")
	fmt.Println("-------------------------------------------")

	for _, plugin := range data.Available {
		fmt.Printf("%-20s %-15s %-40s\n", plugin.Name, plugin.Version, plugin.Description)
	}

	// Print summary
	fmt.Println()
	if data.AvailableFailed > 0 {
		fmt.Printf("Total: %d plugin(s) available (%d accessible, %d with errors)\n",
			data.TotalAvailable, data.AvailableSuccess, data.AvailableFailed)
	} else {
		fmt.Printf("Total: %d plugin(s) available\n", data.TotalAvailable)
	}

	fmt.Println()
	fmt.Println("Use 'plugins contract <name>' to see detailed information about a plugin")
	fmt.Println("Use 'plugins install <name>' to install a plugin")
}

func (pc *PluginsCommand) pluginsContractCommand() *cobra.Command {
	var version string
	var useMajor int

	cmd := &cobra.Command{
		Use:   "contract [plugin-name]",
		Short: "Get the contract for a specific plugin",
		Long:  "Retrieve and display the contract specification for a specific plugin from the registry",
		Args:  cobra.ExactArgs(1),
		RunE: func(cmd *cobra.Command, args []string) error {
			pluginName := args[0]
			tag := version
			if tag == "" {
				tag = "latest"
			}

			fmt.Printf("Fetching contract for plugin: %s\n", pluginName)
			fmt.Printf("Tag: %s\n", tag)
			if useMajor > 0 {
				fmt.Printf("Using major version: %d\n", useMajor)
			}

			fmt.Println("\nRetrieving contract from registry...")

			// Use service to get plugin contract
			ctx := cmd.Context()
			plugin, err := pc.getPluginService().GetPluginContract(ctx, pluginName, tag)
			if err != nil {
				pc.log.Warn("Failed to get plugin contract",
					slog.String("plugin", pluginName),
					slog.String("tag", tag),
					slog.String("error", err.Error()))
				return fmt.Errorf("failed to get plugin contract: %w", err)
			}

			// Display contract
			fmt.Println("---")
			fmt.Printf("Name: %s\n", plugin.Name)
			fmt.Printf("Version: %s\n", plugin.Version)
			fmt.Printf("Description: %s\n", plugin.Description)

			if len(plugin.Env) > 0 {
				fmt.Println("\nEnvironment Variables:")
				for _, env := range plugin.Env {
					fmt.Printf("  - %s\n", env.Name)
				}
			}

			if len(plugin.Flags) > 0 {
				fmt.Println("\nFlags:")
				for _, flag := range plugin.Flags {
					fmt.Printf("  - %s\n", flag.Name)
				}
			}

			fmt.Println("\nRequirements:")
			fmt.Printf("  Kubernetes: %s\n", plugin.Requirements.Kubernetes.Constraint)
			if len(plugin.Requirements.Modules) > 0 {
				fmt.Println("  Modules:")
				for _, mod := range plugin.Requirements.Modules {
					fmt.Printf("    - %s: %s\n", mod.Name, mod.Constraint)
				}
			}

			fmt.Println("\n✓ Contract retrieved successfully!")
			return nil
		},
	}

	cmd.Flags().StringVar(&version, "version", "", "Specific version of the plugin contract to retrieve")
	cmd.Flags().IntVar(&useMajor, "use-major", 0, "Use specific major version (e.g., 1, 2)")

	return cmd
}

func (pc *PluginsCommand) pluginsInstallCommand() *cobra.Command {
	var version string
	var useMajor int

	cmd := &cobra.Command{
		Use:   "install [plugin-name]",
		Short: "Install a Deckhouse CLI plugin",
		Long:  "Install a new plugin",
		Args:  cobra.ExactArgs(1),
		RunE: func(cmd *cobra.Command, args []string) error {
			pluginName := args[0]
			tag := version
			if tag == "" {
				tag = "latest"
			}

			fmt.Printf("Installing plugin: %s\n", pluginName)
			fmt.Printf("Tag: %s\n", tag)
			if useMajor > 0 {
				fmt.Printf("Using major version: %d\n", useMajor)
			}

			ctx := cmd.Context()

			// Get plugin contract first
			fmt.Println("Verifying plugin contract...")
			plugin, err := pc.getPluginService().GetPluginContract(ctx, pluginName, tag)
			if err != nil {
				pc.log.Warn("Failed to get plugin contract",
					slog.String("plugin", pluginName),
					slog.String("tag", tag),
					slog.String("error", err.Error()))
				return fmt.Errorf("failed to get plugin contract: %w", err)
			}

			fmt.Printf("Plugin: %s v%s\n", plugin.Name, plugin.Version)
			fmt.Printf("Description: %s\n", plugin.Description)

			// Extract plugin to current directory for testing
			destination := fmt.Sprintf("./test-plugin-download/%s", pluginName)
			fmt.Printf("Installing to: %s\n", destination)

			fmt.Println("Downloading and extracting plugin...")
			err = pc.getPluginService().ExtractPlugin(ctx, pluginName, tag, destination)
			if err != nil {
				pc.log.Warn("Failed to extract plugin",
					slog.String("plugin", pluginName),
					slog.String("tag", tag),
					slog.String("destination", destination),
					slog.String("error", err.Error()))
				return fmt.Errorf("failed to extract plugin: %w", err)
			}

			fmt.Printf("✓ Plugin '%s' successfully installed!\n", pluginName)
			return nil
		},
	}

	cmd.Flags().StringVar(&version, "version", "", "Specific version of the plugin to install")
	cmd.Flags().IntVar(&useMajor, "use-major", 0, "Use specific major version (e.g., 1, 2)")

	return cmd
}

func (pc *PluginsCommand) pluginsUpdateCommand() *cobra.Command {
	cmd := &cobra.Command{
		Use:   "update [plugin-name]",
		Short: "Update an installed plugin",
		Long:  "Update a specific plugin to its latest available version",
		Args:  cobra.ExactArgs(1),
		RunE: func(cmd *cobra.Command, args []string) error {
			pluginName := args[0]
			fmt.Printf("Updating plugin: %s\n", pluginName)

			ctx := cmd.Context()

			// Get latest version
			fmt.Println("Checking for updates...")
			plugin, err := pc.getPluginService().GetPluginContract(ctx, pluginName, "latest")
			if err != nil {
				pc.log.Warn("Failed to get plugin contract",
					slog.String("plugin", pluginName),
					slog.String("tag", "latest"),
					slog.String("error", err.Error()))
				return fmt.Errorf("failed to get plugin contract: %w", err)
			}

			fmt.Printf("Latest version: %s\n", plugin.Version)

			// Extract plugin
			destination := fmt.Sprintf("/tmp/deckhouse-cli/plugins/%s", pluginName)
			fmt.Println("Downloading latest version...")
			err = pc.getPluginService().ExtractPlugin(ctx, pluginName, "latest", destination)
			if err != nil {
				pc.log.Warn("Failed to extract plugin",
					slog.String("plugin", pluginName),
					slog.String("tag", "latest"),
					slog.String("destination", destination),
					slog.String("error", err.Error()))
				return fmt.Errorf("failed to extract plugin: %w", err)
			}

			fmt.Printf("✓ Plugin '%s' updated successfully to v%s!\n", pluginName, plugin.Version)
			return nil
		},
	}

	// Add subcommands
	cmd.AddCommand(pc.pluginsUpdateAllCommand())

	return cmd
}

func (pc *PluginsCommand) pluginsUpdateAllCommand() *cobra.Command {
	cmd := &cobra.Command{
		Use:   "all",
		Short: "Update all installed plugins",
		Long:  "Update all installed plugins to their latest available versions",
		RunE: func(cmd *cobra.Command, args []string) error {
			// TODO: Implement updating all installed plugins from filesystem
			fmt.Println("Updating all installed plugins...")
			fmt.Println("Checking for updates...")
			fmt.Println("  - example-plugin: v1.0.0 → v1.2.0")
			fmt.Println("  - another-plugin: v2.1.3 (already up-to-date)")
			fmt.Println("✓ All plugins updated successfully!")
			return nil
		},
	}

	return cmd
}

func (pc *PluginsCommand) pluginsRemoveCommand() *cobra.Command {
	cmd := &cobra.Command{
		Use:     "remove [plugin-name]",
		Aliases: []string{"uninstall", "delete"},
		Short:   "Remove an installed plugin",
		Long:    "Remove a specific plugin from the Deckhouse CLI",
		Args:    cobra.ExactArgs(1),
		RunE: func(cmd *cobra.Command, args []string) error {
			pluginName := args[0]
			fmt.Printf("Removing plugin: %s\n", pluginName)

			// TODO: Implement actual removal from filesystem
			destination := fmt.Sprintf("/tmp/deckhouse-cli/plugins/%s", pluginName)
			fmt.Printf("Removing plugin from: %s\n", destination)

			fmt.Println("Cleaning up plugin files...")
			fmt.Println("Removing plugin configuration...")
			fmt.Printf("✓ Plugin '%s' successfully removed!\n", pluginName)
			return nil
		},
	}

	// Add subcommands
	cmd.AddCommand(pc.pluginsRemoveAllCommand())

	return cmd
}

func (pc *PluginsCommand) pluginsRemoveAllCommand() *cobra.Command {
	cmd := &cobra.Command{
		Use:   "all",
		Short: "Remove all installed plugins",
		Long:  "Remove all plugins from the Deckhouse CLI at once",
		RunE: func(cmd *cobra.Command, args []string) error {
			// TODO: Implement removing all installed plugins from filesystem
			fmt.Println("Removing all installed plugins...")

			fmt.Println("Found 2 plugins to remove:")
			fmt.Println("  - example-plugin")
			fmt.Println("  - another-plugin")
			fmt.Println("Cleaning up plugin files...")
			fmt.Println("Removing plugin configurations...")
			fmt.Println("✓ All plugins successfully removed!")
			return nil
		},
	}

	return cmd
}<|MERGE_RESOLUTION|>--- conflicted
+++ resolved
@@ -30,13 +30,8 @@
 )
 
 type PluginsCommand struct {
-<<<<<<< HEAD
 	getPluginService func() *plugins.PluginService
 	log              *dkplog.Logger
-=======
-	service *service.PluginService
-	log     *dkplog.Logger
->>>>>>> 4bdd3536
 }
 
 // pluginDisplayInfo holds all information needed to display a plugin
@@ -59,11 +54,7 @@
 	AvailableFailed  int
 }
 
-<<<<<<< HEAD
 func NewPluginsCommand(getPluginService func() *plugins.PluginService, logger *dkplog.Logger) *cobra.Command {
-=======
-func NewPluginsCommand(service *service.PluginService, logger *dkplog.Logger) *cobra.Command {
->>>>>>> 4bdd3536
 	pc := &PluginsCommand{
 		getPluginService: getPluginService,
 		log:              logger,
